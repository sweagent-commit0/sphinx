--- conflicted
+++ resolved
@@ -31,11 +31,7 @@
 from sphinx.transforms.i18n import (
     PreserveTranslatableMessages, Locale, RemoveTranslatableInline,
 )
-<<<<<<< HEAD
-from sphinx.transforms.references import SubstitutionDefinitionsRemover
-=======
-from sphinx.transforms.references import SphinxDomains
->>>>>>> 1542622c
+from sphinx.transforms.references import SphinxDomains, SubstitutionDefinitionsRemover
 from sphinx.util import logging
 from sphinx.util.docutils import LoggingReporter
 from sphinx.versioning import UIDTransform
@@ -100,11 +96,7 @@
                   HandleCodeBlocks, AutoNumbering, AutoIndexUpgrader, SortIds,
                   RemoveTranslatableInline, FilterSystemMessages, RefOnlyBulletListTransform,
                   UnreferencedFootnotesDetector, SphinxSmartQuotes, ManpageLink,
-<<<<<<< HEAD
-                  SubstitutionDefinitionsRemover,
-=======
-                  SphinxDomains, DoctreeReadEvent, UIDTransform,
->>>>>>> 1542622c
+                  SphinxDomains, SubstitutionDefinitionsRemover, DoctreeReadEvent, UIDTransform,
                   ]  # type: List[Transform]
 
     def __init__(self, app, *args, **kwargs):
