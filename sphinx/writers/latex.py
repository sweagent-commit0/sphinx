--- conflicted
+++ resolved
@@ -2531,13 +2531,9 @@
         # type: (nodes.Node) -> None
         text = self.encode(node.astext())
         if not self.no_contractions and not self.in_parsed_literal:
-<<<<<<< HEAD
-            text = educate_quotes_latex(text)  # type: ignore
-=======
-            text = educate_quotes_latex(text,
+            text = educate_quotes_latex(text,  # type: ignore
                                         dquotes=("\\sphinxquotedblleft{}",
                                                  "\\sphinxquotedblright{}"))
->>>>>>> 741acb04
         self.body.append(text)
 
     def depart_Text(self, node):
