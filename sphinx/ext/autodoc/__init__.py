--- conflicted
+++ resolved
@@ -534,21 +534,12 @@
             # etc. don't support a prepended module name
             self.add_line('   :module: %s' % self.modname, sourcename)
 
-<<<<<<< HEAD
-    def get_doc(self, ignore: int = None) -> List[List[str]]:
-        """Decode and return lines of the docstring(s) for the object."""
-=======
-    def get_doc(self, encoding: str = None, ignore: int = None) -> Optional[List[List[str]]]:
+    def get_doc(self, ignore: int = None) -> Optional[List[List[str]]]:
         """Decode and return lines of the docstring(s) for the object.
 
         When it returns None value, autodoc-process-docstring will not be called for this
         object.
         """
-        if encoding is not None:
-            warnings.warn("The 'encoding' argument to autodoc.%s.get_doc() is deprecated."
-                          % self.__class__.__name__,
-                          RemovedInSphinx40Warning, stacklevel=2)
->>>>>>> 3f7bf487
         if ignore is not None:
             warnings.warn("The 'ignore' argument to autodoc.%s.get_doc() is deprecated."
                           % self.__class__.__name__,
@@ -1239,15 +1230,7 @@
 
         return result
 
-<<<<<<< HEAD
     def get_doc(self, ignore: int = None) -> List[List[str]]:
-=======
-    def get_doc(self, encoding: str = None, ignore: int = None) -> Optional[List[List[str]]]:
-        if encoding is not None:
-            warnings.warn("The 'encoding' argument to autodoc.%s.get_doc() is deprecated."
-                          % self.__class__.__name__,
-                          RemovedInSphinx40Warning, stacklevel=2)
->>>>>>> 3f7bf487
         if self._new_docstrings is not None:
             return self._new_docstrings
         return super().get_doc(ignore)  # type: ignore
@@ -1641,15 +1624,7 @@
         else:
             return False, [convert(m) for m in members.values() if m.class_ == self.object]
 
-<<<<<<< HEAD
-    def get_doc(self, ignore: int = None) -> List[List[str]]:
-=======
-    def get_doc(self, encoding: str = None, ignore: int = None) -> Optional[List[List[str]]]:
-        if encoding is not None:
-            warnings.warn("The 'encoding' argument to autodoc.%s.get_doc() is deprecated."
-                          % self.__class__.__name__,
-                          RemovedInSphinx40Warning, stacklevel=2)
->>>>>>> 3f7bf487
+    def get_doc(self, ignore: int = None) -> Optional[List[List[str]]]:
         if self.doc_as_attr:
             # Don't show the docstring of the class when it is an alias.
             return None
@@ -1807,11 +1782,7 @@
         return (isinstance(self.object, TypeVar) or
                 super().should_suppress_directive_header())
 
-<<<<<<< HEAD
-    def get_doc(self, ignore: int = None) -> List[List[str]]:
-=======
-    def get_doc(self, encoding: str = None, ignore: int = None) -> Optional[List[List[str]]]:
->>>>>>> 3f7bf487
+    def get_doc(self, ignore: int = None) -> Optional[List[List[str]]]:
         if ignore is not None:
             warnings.warn("The 'ignore' argument to autodoc.%s.get_doc() is deprecated."
                           % self.__class__.__name__,
@@ -1875,11 +1846,7 @@
         return (self.object is UNINITIALIZED_ATTR or
                 super().should_suppress_value_header())
 
-<<<<<<< HEAD
-    def get_doc(self, ignore: int = None) -> List[List[str]]:
-=======
-    def get_doc(self, encoding: str = None, ignore: int = None) -> Optional[List[List[str]]]:
->>>>>>> 3f7bf487
+    def get_doc(self, ignore: int = None) -> Optional[List[List[str]]]:
         if self.object is UNINITIALIZED_ATTR:
             return []
         else:
@@ -2178,11 +2145,7 @@
         return (inspect.isattributedescriptor(self.object) or
                 super().should_suppress_directive_header())
 
-<<<<<<< HEAD
-    def get_doc(self, ignore: int = None) -> List[List[str]]:
-=======
-    def get_doc(self, encoding: str = None, ignore: int = None) -> Optional[List[List[str]]]:
->>>>>>> 3f7bf487
+    def get_doc(self, ignore: int = None) -> Optional[List[List[str]]]:
         if not inspect.isattributedescriptor(self.object):
             # the docstring of non datadescriptor is very probably the wrong thing
             # to display
@@ -2221,11 +2184,7 @@
         else:
             return super().should_suppress_directive_header()
 
-<<<<<<< HEAD
-    def get_doc(self, ignore: int = None) -> List[List[str]]:
-=======
-    def get_doc(self, encoding: str = None, ignore: int = None) -> Optional[List[List[str]]]:
->>>>>>> 3f7bf487
+    def get_doc(self, ignore: int = None) -> Optional[List[List[str]]]:
         if self.object is SLOTSATTR:
             try:
                 __slots__ = inspect.getslots(self.parent)
@@ -2343,24 +2302,6 @@
         return (self.object is UNINITIALIZED_ATTR or
                 super().should_suppress_value_header())
 
-<<<<<<< HEAD
-    def get_doc(self, ignore: int = None) -> List[List[str]]:
-        if self.object is UNINITIALIZED_ATTR:
-            comment = self.get_attribute_comment(self.parent)
-            if comment:
-                return [comment]
-
-        return super().get_doc(ignore)  # type: ignore
-
-    def add_content(self, more_content: Optional[StringList], no_docstring: bool = False
-                    ) -> None:
-        if self.object is UNINITIALIZED_ATTR:
-            self.analyzer = None
-
-        super().add_content(more_content, no_docstring=no_docstring)  # type: ignore
-
-=======
->>>>>>> 3f7bf487
 
 class AttributeDocumenter(GenericAliasMixin, NewTypeMixin, SlotsMixin,  # type: ignore
                           TypeVarMixin, RuntimeInstanceAttributeMixin,
@@ -2488,11 +2429,6 @@
             except ValueError:
                 pass
 
-<<<<<<< HEAD
-    def get_doc(self, ignore: int = None) -> List[List[str]]:
-        if self.object is INSTANCEATTR:
-            return []
-=======
     def get_attribute_comment(self, parent: Any, attrname: str) -> Optional[List[str]]:
         try:
             for cls in inspect.getmro(parent):
@@ -2513,12 +2449,11 @@
 
         return None
 
-    def get_doc(self, encoding: str = None, ignore: int = None) -> Optional[List[List[str]]]:
+    def get_doc(self, ignore: int = None) -> Optional[List[List[str]]]:
         # Check the attribute has a docstring-comment
         comment = self.get_attribute_comment(self.parent, self.objpath[-1])
         if comment:
             return [comment]
->>>>>>> 3f7bf487
 
         try:
             # Disable `autodoc_inherit_docstring` temporarily to avoid to obtain
