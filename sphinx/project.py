"""
    sphinx.project
    ~~~~~~~~~~~~~~

    Utility function and classes for Sphinx projects.

    :copyright: Copyright 2007-2020 by the Sphinx team, see AUTHORS.
    :license: BSD, see LICENSE for details.
"""

import os
<<<<<<< HEAD
from typing import TYPE_CHECKING
=======
from glob import glob
>>>>>>> d2f7628f

from sphinx.locale import __
from sphinx.util import get_matching_files
from sphinx.util import logging
from sphinx.util import path_stabilize
from sphinx.util.matching import compile_matchers
from sphinx.util.osutil import SEP, relpath

if TYPE_CHECKING:
    from typing import Dict, List, Set


logger = logging.getLogger(__name__)
EXCLUDE_PATHS = ['**/_sources', '.#*', '**/.#*', '*.lproj/**']


class Project:
    """A project is source code set of Sphinx document."""

    def __init__(self, srcdir, source_suffix):
        # type: (str, Dict[str, str]) -> None
        #: Source directory.
        self.srcdir = srcdir

        #: source_suffix. Same as :confval:`source_suffix`.
        self.source_suffix = source_suffix

        #: The name of documents belongs to this project.
        self.docnames = set()  # type: Set[str]

    def restore(self, other):
        # type: (Project) -> None
        """Take over a result of last build."""
        self.docnames = other.docnames

    def discover(self, exclude_paths=[]):
        # type: (List[str]) -> Set[str]
        """Find all document files in the source directory and put them in
        :attr:`docnames`.
        """
        self.docnames = set()
        excludes = compile_matchers(exclude_paths + EXCLUDE_PATHS)
        for filename in get_matching_files(self.srcdir, excludes):  # type: ignore
            docname = self.path2doc(filename)
            if docname:
                if docname in self.docnames:
                    pattern = os.path.join(self.srcdir, docname) + '.*'
                    files = [relpath(f, self.srcdir) for f in glob(pattern)]
                    logger.warning(__('multiple files found for the document "%s": %r\n'
                                      'Use %r for the build.'),
                                   docname, files, self.doc2path(docname), once=True)
                elif os.access(os.path.join(self.srcdir, filename), os.R_OK):
                    self.docnames.add(docname)
                else:
                    logger.warning(__("document not readable. Ignored."), location=docname)

        return self.docnames

    def path2doc(self, filename):
        # type: (str) -> str
        """Return the docname for the filename if the file is document.

        *filename* should be absolute or relative to the source directory.
        """
        if filename.startswith(self.srcdir):
            filename = relpath(filename, self.srcdir)
        for suffix in self.source_suffix:
            if filename.endswith(suffix):
                filename = path_stabilize(filename)
                return filename[:-len(suffix)]

        # the file does not have docname
        return None

    def doc2path(self, docname, basedir=True):
        # type: (str, bool) -> str
        """Return the filename for the document name.

        If *basedir* is True, return as an absolute path.
        Else, return as a relative path to the source directory.
        """
        docname = docname.replace(SEP, os.path.sep)
        basename = os.path.join(self.srcdir, docname)
        for suffix in self.source_suffix:
            if os.path.isfile(basename + suffix):
                break
        else:
            # document does not exist
            suffix = list(self.source_suffix)[0]

        if basedir:
            return basename + suffix
        else:
            return docname + suffix<|MERGE_RESOLUTION|>--- conflicted
+++ resolved
@@ -9,11 +9,8 @@
 """
 
 import os
-<<<<<<< HEAD
+from glob import glob
 from typing import TYPE_CHECKING
-=======
-from glob import glob
->>>>>>> d2f7628f
 
 from sphinx.locale import __
 from sphinx.util import get_matching_files
