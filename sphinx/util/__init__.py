"""
    sphinx.util
    ~~~~~~~~~~~

    Utility functions for Sphinx.

    :copyright: Copyright 2007-2020 by the Sphinx team, see AUTHORS.
    :license: BSD, see LICENSE for details.
"""

import functools
import hashlib
import os
import posixpath
import re
import sys
import tempfile
import traceback
import unicodedata
import warnings
from datetime import datetime
from importlib import import_module
from os import path
from time import mktime, strptime
<<<<<<< HEAD
from typing import Any, Callable, Dict, IO, Iterable, Iterator, List, Pattern, Set, Tuple, Type
from typing import TYPE_CHECKING
from urllib.parse import urlsplit, urlunsplit, quote_plus, parse_qsl, urlencode

from sphinx.deprecation import RemovedInSphinx50Warning
from sphinx.errors import SphinxParallelError, ExtensionError, FiletypeNotFoundError
=======
from typing import IO, Any, Callable, Dict, Iterable, Iterator, List, Pattern, Set, Tuple
from urllib.parse import parse_qsl, quote_plus, urlencode, urlsplit, urlunsplit

from sphinx.deprecation import RemovedInSphinx40Warning, RemovedInSphinx50Warning
from sphinx.errors import (ExtensionError, FiletypeNotFoundError, PycodeError,
                           SphinxParallelError)
>>>>>>> 64fb1e56
from sphinx.locale import __
from sphinx.util import smartypants  # noqa
from sphinx.util import logging
from sphinx.util.console import bold, colorize, strip_colors, term_width_line  # type: ignore
from sphinx.util.matching import patfilter  # noqa
from sphinx.util.nodes import (caption_ref_re, explicit_title_re,  # noqa
                               nested_parse_with_titles, split_explicit_title)
# import other utilities; partly for backwards compatibility, so don't
# prune unused ones indiscriminately
<<<<<<< HEAD
from sphinx.util.osutil import (  # noqa
    SEP, os_path, relative_uri, ensuredir, mtimes_of_files, movefile,
    copyfile, copytimes, make_filename)
from sphinx.util.nodes import (   # noqa
    nested_parse_with_titles, split_explicit_title, explicit_title_re,
    caption_ref_re)
from sphinx.util.matching import patfilter  # noqa


if TYPE_CHECKING:
=======
from sphinx.util.osutil import (SEP, copyfile, copytimes, ensuredir, make_filename,  # noqa
                                movefile, mtimes_of_files, os_path, relative_uri, walk)
from sphinx.util.typing import PathMatcher

if False:
    # For type annotation
    from typing import Type  # for python3.5.1

>>>>>>> 64fb1e56
    from sphinx.application import Sphinx


logger = logging.getLogger(__name__)

# Generally useful regular expressions.
ws_re = re.compile(r'\s+')                      # type: Pattern
url_re = re.compile(r'(?P<schema>.+)://.*')     # type: Pattern


# High-level utility functions.

def docname_join(basedocname: str, docname: str) -> str:
    return posixpath.normpath(
        posixpath.join('/' + basedocname, '..', docname))[1:]


def path_stabilize(filepath: str) -> str:
    "normalize path separater and unicode string"
    newpath = filepath.replace(os.path.sep, SEP)
    return unicodedata.normalize('NFC', newpath)


def get_matching_files(dirname: str,
                       exclude_matchers: Tuple[PathMatcher, ...] = ()) -> Iterable[str]:  # NOQA
    """Get all file names in a directory, recursively.

    Exclude files and dirs matching some matcher in *exclude_matchers*.
    """
    # dirname is a normalized absolute path.
    dirname = path.normpath(path.abspath(dirname))
    dirlen = len(dirname) + 1    # exclude final os.path.sep

    for root, dirs, files in os.walk(dirname, followlinks=True):
        relativeroot = root[dirlen:]

        qdirs = enumerate(path_stabilize(path.join(relativeroot, dn))
                          for dn in dirs)  # type: Iterable[Tuple[int, str]]
        qfiles = enumerate(path_stabilize(path.join(relativeroot, fn))
                           for fn in files)  # type: Iterable[Tuple[int, str]]
        for matcher in exclude_matchers:
            qdirs = [entry for entry in qdirs if not matcher(entry[1])]
            qfiles = [entry for entry in qfiles if not matcher(entry[1])]

        dirs[:] = sorted(dirs[i] for (i, _) in qdirs)

        for i, filename in sorted(qfiles):
            yield filename


def get_filetype(source_suffix: Dict[str, str], filename: str) -> str:
    for suffix, filetype in source_suffix.items():
        if filename.endswith(suffix):
            # If default filetype (None), considered as restructuredtext.
            return filetype or 'restructuredtext'
    else:
        raise FiletypeNotFoundError


class FilenameUniqDict(dict):
    """
    A dictionary that automatically generates unique names for its keys,
    interpreted as filenames, and keeps track of a set of docnames they
    appear in.  Used for images and downloadable files in the environment.
    """
    def __init__(self) -> None:
        self._existing = set()  # type: Set[str]

    def add_file(self, docname: str, newfile: str) -> str:
        if newfile in self:
            self[newfile][0].add(docname)
            return self[newfile][1]
        uniquename = path.basename(newfile)
        base, ext = path.splitext(uniquename)
        i = 0
        while uniquename in self._existing:
            i += 1
            uniquename = '%s%s%s' % (base, i, ext)
        self[newfile] = ({docname}, uniquename)
        self._existing.add(uniquename)
        return uniquename

    def purge_doc(self, docname: str) -> None:
        for filename, (docs, unique) in list(self.items()):
            docs.discard(docname)
            if not docs:
                del self[filename]
                self._existing.discard(unique)

    def merge_other(self, docnames: Set[str], other: Dict[str, Tuple[Set[str], Any]]) -> None:
        for filename, (docs, unique) in other.items():
            for doc in docs & set(docnames):
                self.add_file(doc, filename)

    def __getstate__(self) -> Set[str]:
        return self._existing

    def __setstate__(self, state: Set[str]) -> None:
        self._existing = state


def md5(data=b'', **kwargs):
    """Wrapper around hashlib.md5

    Attempt call with 'usedforsecurity=False' if we get a ValueError, which happens when
    OpenSSL FIPS mode is enabled:
    ValueError: error:060800A3:digital envelope routines:EVP_DigestInit_ex:disabled for fips

    See: https://github.com/sphinx-doc/sphinx/issues/7611
    """

    try:
        return hashlib.md5(data, **kwargs)  # type: ignore
    except ValueError:
        return hashlib.md5(data, **kwargs, usedforsecurity=False)  # type: ignore


def sha1(data=b'', **kwargs):
    """Wrapper around hashlib.sha1

    Attempt call with 'usedforsecurity=False' if we get a ValueError

    See: https://github.com/sphinx-doc/sphinx/issues/7611
    """

    try:
        return hashlib.sha1(data, **kwargs)  # type: ignore
    except ValueError:
        return hashlib.sha1(data, **kwargs, usedforsecurity=False)  # type: ignore


class DownloadFiles(dict):
    """A special dictionary for download files.

    .. important:: This class would be refactored in nearly future.
                   Hence don't hack this directly.
    """

    def add_file(self, docname: str, filename: str) -> str:
        if filename not in self:
            digest = md5(filename.encode()).hexdigest()
            dest = '%s/%s' % (digest, os.path.basename(filename))
            self[filename] = (set(), dest)

        self[filename][0].add(docname)
        return self[filename][1]

    def purge_doc(self, docname: str) -> None:
        for filename, (docs, dest) in list(self.items()):
            docs.discard(docname)
            if not docs:
                del self[filename]

    def merge_other(self, docnames: Set[str], other: Dict[str, Tuple[Set[str], Any]]) -> None:
        for filename, (docs, dest) in other.items():
            for docname in docs & set(docnames):
                self.add_file(docname, filename)


_DEBUG_HEADER = '''\
# Sphinx version: %s
# Python version: %s (%s)
# Docutils version: %s %s
# Jinja2 version: %s
# Last messages:
%s
# Loaded extensions:
'''


def save_traceback(app: "Sphinx") -> str:
    """Save the current exception's traceback in a temporary file."""
    import platform

    import docutils
    import jinja2

    import sphinx
    exc = sys.exc_info()[1]
    if isinstance(exc, SphinxParallelError):
        exc_format = '(Error in parallel process)\n' + exc.traceback
    else:
        exc_format = traceback.format_exc()
    fd, path = tempfile.mkstemp('.log', 'sphinx-err-')
    last_msgs = ''
    if app is not None:
        last_msgs = '\n'.join(
            '#   %s' % strip_colors(s).strip()
            for s in app.messagelog)
    os.write(fd, (_DEBUG_HEADER %
                  (sphinx.__display_version__,
                   platform.python_version(),
                   platform.python_implementation(),
                   docutils.__version__, docutils.__version_details__,
                   jinja2.__version__,  # type: ignore
                   last_msgs)).encode())
    if app is not None:
        for ext in app.extensions.values():
            modfile = getattr(ext.module, '__file__', 'unknown')
            if ext.version != 'builtin':
                os.write(fd, ('#   %s (%s) from %s\n' %
                              (ext.name, ext.version, modfile)).encode())
    os.write(fd, exc_format.encode())
    os.close(fd)
    return path


def get_full_modname(modname: str, attribute: str) -> str:
    if modname is None:
        # Prevents a TypeError: if the last getattr() call will return None
        # then it's better to return it directly
        return None
    module = import_module(modname)

    # Allow an attribute to have multiple parts and incidentally allow
    # repeated .s in the attribute.
    value = module
    for attr in attribute.split('.'):
        if attr:
            value = getattr(value, attr)

    return getattr(value, '__module__', None)


# a regex to recognize coding cookies
_coding_re = re.compile(r'coding[:=]\s*([-\w.]+)')


class UnicodeDecodeErrorHandler:
    """Custom error handler for open() that warns and replaces."""

    def __init__(self, docname: str) -> None:
        self.docname = docname

    def __call__(self, error: UnicodeDecodeError) -> Tuple[str, int]:
        linestart = error.object.rfind(b'\n', 0, error.start)
        lineend = error.object.find(b'\n', error.start)
        if lineend == -1:
            lineend = len(error.object)
        lineno = error.object.count(b'\n', 0, error.start) + 1
        logger.warning(__('undecodable source characters, replacing with "?": %r'),
                       (error.object[linestart + 1:error.start] + b'>>>' +
                        error.object[error.start:error.end] + b'<<<' +
                        error.object[error.end:lineend]),
                       location=(self.docname, lineno))
        return ('?', error.end)


# Low-level utility functions and classes.

class Tee:
    """
    File-like object writing to two streams.
    """
    def __init__(self, stream1: IO, stream2: IO) -> None:
        self.stream1 = stream1
        self.stream2 = stream2

    def write(self, text: str) -> None:
        self.stream1.write(text)
        self.stream2.write(text)

    def flush(self) -> None:
        if hasattr(self.stream1, 'flush'):
            self.stream1.flush()
        if hasattr(self.stream2, 'flush'):
            self.stream2.flush()


def parselinenos(spec: str, total: int) -> List[int]:
    """Parse a line number spec (such as "1,2,4-6") and return a list of
    wanted line numbers.
    """
    items = list()
    parts = spec.split(',')
    for part in parts:
        try:
            begend = part.strip().split('-')
            if ['', ''] == begend:
                raise ValueError
            elif len(begend) == 1:
                items.append(int(begend[0]) - 1)
            elif len(begend) == 2:
                start = int(begend[0] or 1)  # left half open (cf. -10)
                end = int(begend[1] or max(start, total))  # right half open (cf. 10-)
                if start > end:  # invalid range (cf. 10-1)
                    raise ValueError
                items.extend(range(start - 1, end))
            else:
                raise ValueError
        except Exception as exc:
            raise ValueError('invalid line number spec: %r' % spec) from exc

    return items


def rpartition(s: str, t: str) -> Tuple[str, str]:
    """Similar to str.rpartition from 2.5, but doesn't return the separator."""
    warnings.warn('rpartition() is now deprecated.', RemovedInSphinx50Warning, stacklevel=2)
    i = s.rfind(t)
    if i != -1:
        return s[:i], s[i + len(t):]
    return '', s


def split_into(n: int, type: str, value: str) -> List[str]:
    """Split an index entry into a given number of parts at semicolons."""
    parts = [x.strip() for x in value.split(';', n - 1)]
    if sum(1 for part in parts if part) < n:
        raise ValueError('invalid %s index entry %r' % (type, value))
    return parts


def split_index_msg(type: str, value: str) -> List[str]:
    # new entry types must be listed in directives/other.py!
    if type == 'single':
        try:
            result = split_into(2, 'single', value)
        except ValueError:
            result = split_into(1, 'single', value)
    elif type == 'pair':
        result = split_into(2, 'pair', value)
    elif type == 'triple':
        result = split_into(3, 'triple', value)
    elif type == 'see':
        result = split_into(2, 'see', value)
    elif type == 'seealso':
        result = split_into(2, 'see', value)
    else:
        raise ValueError('invalid %s index entry %r' % (type, value))

    return result


def format_exception_cut_frames(x: int = 1) -> str:
    """Format an exception with traceback, but only the last x frames."""
    typ, val, tb = sys.exc_info()
    # res = ['Traceback (most recent call last):\n']
    res = []  # type: List[str]
    tbres = traceback.format_tb(tb)
    res += tbres[-x:]
    res += traceback.format_exception_only(typ, val)
    return ''.join(res)


def import_object(objname: str, source: str = None) -> Any:
    """Import python object by qualname."""
    try:
        objpath = objname.split('.')
        modname = objpath.pop(0)
        obj = import_module(modname)
        for name in objpath:
            modname += '.' + name
            try:
                obj = getattr(obj, name)
            except AttributeError:
                obj = import_module(modname)

        return obj
    except (AttributeError, ImportError) as exc:
        if source:
            raise ExtensionError('Could not import %s (needed for %s)' %
                                 (objname, source), exc) from exc
        else:
            raise ExtensionError('Could not import %s' % objname, exc) from exc


def split_full_qualified_name(name: str) -> Tuple[str, str]:
    """Split full qualified name to a pair of modname and qualname.

    A qualname is an abbreviation for "Qualified name" introduced at PEP-3155
    (https://www.python.org/dev/peps/pep-3155/).  It is a dotted path name
    from the module top-level.

    A "full" qualified name means a string containing both module name and
    qualified name.

    .. note:: This function imports module actually to check the exisitence.
              Therefore you need to mock 3rd party modules if needed before
              calling this function.
    """
    parts = name.split('.')
    for i, part in enumerate(parts, 1):
        try:
            modname = ".".join(parts[:i])
            import_module(modname)
        except ImportError:
            if parts[:i - 1]:
                return ".".join(parts[:i - 1]), ".".join(parts[i - 1:])
            else:
                return None, ".".join(parts)
        except IndexError:
            pass

    return name, ""


def encode_uri(uri: str) -> str:
    split = list(urlsplit(uri))
    split[1] = split[1].encode('idna').decode('ascii')
    split[2] = quote_plus(split[2].encode(), '/')
    query = list((q, v.encode()) for (q, v) in parse_qsl(split[3]))
    split[3] = urlencode(query)
    return urlunsplit(split)


def display_chunk(chunk: Any) -> str:
    if isinstance(chunk, (list, tuple)):
        if len(chunk) == 1:
            return str(chunk[0])
        return '%s .. %s' % (chunk[0], chunk[-1])
    return str(chunk)


def old_status_iterator(iterable: Iterable, summary: str, color: str = "darkgreen",
                        stringify_func: Callable[[Any], str] = display_chunk) -> Iterator:
    l = 0
    for item in iterable:
        if l == 0:
            logger.info(bold(summary), nonl=True)
            l = 1
        logger.info(stringify_func(item), color=color, nonl=True)
        logger.info(" ", nonl=True)
        yield item
    if l == 1:
        logger.info('')


# new version with progress info
def status_iterator(iterable: Iterable, summary: str, color: str = "darkgreen",
                    length: int = 0, verbosity: int = 0,
                    stringify_func: Callable[[Any], str] = display_chunk) -> Iterable:
    if length == 0:
        yield from old_status_iterator(iterable, summary, color, stringify_func)
        return
    l = 0
    summary = bold(summary)
    for item in iterable:
        l += 1
        s = '%s[%3d%%] %s' % (summary, 100 * l / length, colorize(color, stringify_func(item)))
        if verbosity:
            s += '\n'
        else:
            s = term_width_line(s)
        logger.info(s, nonl=True)
        yield item
    if l > 0:
        logger.info('')


class SkipProgressMessage(Exception):
    pass


class progress_message:
    def __init__(self, message: str) -> None:
        self.message = message

    def __enter__(self) -> None:
        logger.info(bold(self.message + '... '), nonl=True)

    def __exit__(self, exc_type: "Type[Exception]", exc_value: Exception, traceback: Any) -> bool:  # NOQA
        if isinstance(exc_value, SkipProgressMessage):
            logger.info(__('skipped'))
            if exc_value.args:
                logger.info(*exc_value.args)
            return True
        elif exc_type:
            logger.info(__('failed'))
        else:
            logger.info(__('done'))

        return False

    def __call__(self, f: Callable) -> Callable:
        @functools.wraps(f)
        def wrapper(*args: Any, **kwargs: Any) -> Any:
            with self:
                return f(*args, **kwargs)

        return wrapper


def epoch_to_rfc1123(epoch: float) -> str:
    """Convert datetime format epoch to RFC1123."""
    from babel.dates import format_datetime

    dt = datetime.fromtimestamp(epoch)
    fmt = 'EEE, dd LLL yyyy hh:mm:ss'
    return format_datetime(dt, fmt, locale='en') + ' GMT'


def rfc1123_to_epoch(rfc1123: str) -> float:
    return mktime(strptime(rfc1123, '%a, %d %b %Y %H:%M:%S %Z'))


def xmlname_checker() -> Pattern:
    # https://www.w3.org/TR/REC-xml/#NT-Name
    name_start_chars = [
        ':', ['A', 'Z'], '_', ['a', 'z'], ['\u00C0', '\u00D6'],
        ['\u00D8', '\u00F6'], ['\u00F8', '\u02FF'], ['\u0370', '\u037D'],
        ['\u037F', '\u1FFF'], ['\u200C', '\u200D'], ['\u2070', '\u218F'],
        ['\u2C00', '\u2FEF'], ['\u3001', '\uD7FF'], ['\uF900', '\uFDCF'],
        ['\uFDF0', '\uFFFD'], ['\U00010000', '\U000EFFFF']]

    name_chars = [
        "\\-", "\\.", ['0', '9'], '\u00B7', ['\u0300', '\u036F'],
        ['\u203F', '\u2040']
    ]

    def convert(entries: Any, splitter: str = '|') -> str:
        results = []
        for entry in entries:
            if isinstance(entry, list):
                results.append('[%s]' % convert(entry, '-'))
            else:
                results.append(entry)
        return splitter.join(results)

    start_chars_regex = convert(name_start_chars)
    name_chars_regex = convert(name_chars)
    return re.compile('(%s)(%s|%s)*' % (
        start_chars_regex, start_chars_regex, name_chars_regex))<|MERGE_RESOLUTION|>--- conflicted
+++ resolved
@@ -22,21 +22,13 @@
 from importlib import import_module
 from os import path
 from time import mktime, strptime
-<<<<<<< HEAD
-from typing import Any, Callable, Dict, IO, Iterable, Iterator, List, Pattern, Set, Tuple, Type
-from typing import TYPE_CHECKING
-from urllib.parse import urlsplit, urlunsplit, quote_plus, parse_qsl, urlencode
+from typing import (IO, TYPE_CHECKING, Any, Callable, Dict, Iterable, Iterator, List, Pattern,
+                    Set, Tuple, Type)
+from urllib.parse import parse_qsl, quote_plus, urlencode, urlsplit, urlunsplit
+
 
 from sphinx.deprecation import RemovedInSphinx50Warning
-from sphinx.errors import SphinxParallelError, ExtensionError, FiletypeNotFoundError
-=======
-from typing import IO, Any, Callable, Dict, Iterable, Iterator, List, Pattern, Set, Tuple
-from urllib.parse import parse_qsl, quote_plus, urlencode, urlsplit, urlunsplit
-
-from sphinx.deprecation import RemovedInSphinx40Warning, RemovedInSphinx50Warning
-from sphinx.errors import (ExtensionError, FiletypeNotFoundError, PycodeError,
-                           SphinxParallelError)
->>>>>>> 64fb1e56
+from sphinx.errors import ExtensionError, FiletypeNotFoundError, SphinxParallelError
 from sphinx.locale import __
 from sphinx.util import smartypants  # noqa
 from sphinx.util import logging
@@ -46,27 +38,12 @@
                                nested_parse_with_titles, split_explicit_title)
 # import other utilities; partly for backwards compatibility, so don't
 # prune unused ones indiscriminately
-<<<<<<< HEAD
-from sphinx.util.osutil import (  # noqa
-    SEP, os_path, relative_uri, ensuredir, mtimes_of_files, movefile,
-    copyfile, copytimes, make_filename)
-from sphinx.util.nodes import (   # noqa
-    nested_parse_with_titles, split_explicit_title, explicit_title_re,
-    caption_ref_re)
-from sphinx.util.matching import patfilter  # noqa
+from sphinx.util.osutil import (SEP, copyfile, copytimes, ensuredir, make_filename,  # noqa
+                                movefile, mtimes_of_files, os_path, relative_uri)
+from sphinx.util.typing import PathMatcher
 
 
 if TYPE_CHECKING:
-=======
-from sphinx.util.osutil import (SEP, copyfile, copytimes, ensuredir, make_filename,  # noqa
-                                movefile, mtimes_of_files, os_path, relative_uri, walk)
-from sphinx.util.typing import PathMatcher
-
-if False:
-    # For type annotation
-    from typing import Type  # for python3.5.1
-
->>>>>>> 64fb1e56
     from sphinx.application import Sphinx
 
 
