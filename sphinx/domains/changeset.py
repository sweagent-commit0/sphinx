--- conflicted
+++ resolved
@@ -8,13 +8,7 @@
     :license: BSD, see LICENSE for details.
 """
 
-<<<<<<< HEAD
-from typing import Any, Dict, List, NamedTuple
-from typing import TYPE_CHECKING, cast
-=======
-from collections import namedtuple
-from typing import Any, Dict, List, cast
->>>>>>> 64fb1e56
+from typing import TYPE_CHECKING, Any, Dict, List, NamedTuple, cast
 
 from docutils import nodes
 from docutils.nodes import Node
@@ -24,13 +18,7 @@
 from sphinx.locale import _
 from sphinx.util.docutils import SphinxDirective
 
-<<<<<<< HEAD
-
 if TYPE_CHECKING:
-=======
-if False:
-    # For type annotation
->>>>>>> 64fb1e56
     from sphinx.application import Sphinx
     from sphinx.environment import BuildEnvironment
 
