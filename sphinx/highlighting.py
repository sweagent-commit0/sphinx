"""
    sphinx.highlighting
    ~~~~~~~~~~~~~~~~~~~

    Highlight code blocks using Pygments.

    :copyright: Copyright 2007-2019 by the Sphinx team, see AUTHORS.
    :license: BSD, see LICENSE for details.
"""

from functools import partial
from importlib import import_module

from pygments import highlight
from pygments.filters import ErrorToken
from pygments.formatters import HtmlFormatter, LatexFormatter
from pygments.lexer import Lexer
from pygments.lexers import get_lexer_by_name, guess_lexer
from pygments.lexers import PythonLexer, Python3Lexer, PythonConsoleLexer, \
    CLexer, TextLexer, RstLexer
from pygments.styles import get_style_by_name
from pygments.util import ClassNotFound

from sphinx.locale import __
from sphinx.pygments_styles import SphinxStyle, NoneStyle
<<<<<<< HEAD
from sphinx.util import logging
from sphinx.util.texescape import get_hlescape_func
=======
from sphinx.util import logging, texescape
>>>>>>> 82a6048f

if False:
    # For type annotation
    from typing import Any, Dict  # NOQA
    from pygments.formatter import Formatter  # NOQA
    from pygments.style import Style  # NOQA


logger = logging.getLogger(__name__)

lexers = {}  # type: Dict[str, Lexer]
lexer_classes = {
    'none': partial(TextLexer, stripnl=False),
    'python': partial(PythonLexer, stripnl=False),
    'python3': partial(Python3Lexer, stripnl=False),
    'pycon': partial(PythonConsoleLexer, stripnl=False),
    'pycon3': partial(PythonConsoleLexer, python3=True, stripnl=False),
    'rest': partial(RstLexer, stripnl=False),
    'c': partial(CLexer, stripnl=False),
}  # type: Dict[str, Lexer]


escape_hl_chars = {ord('\\'): '\\PYGZbs{}',
                   ord('{'): '\\PYGZob{}',
                   ord('}'): '\\PYGZcb{}'}

# used if Pygments is available
# use textcomp quote to get a true single quote
_LATEX_ADD_STYLES = r'''
\renewcommand\PYGZsq{\textquotesingle}
'''


class PygmentsBridge:
    # Set these attributes if you want to have different Pygments formatters
    # than the default ones.
    html_formatter = HtmlFormatter
    latex_formatter = LatexFormatter

    def __init__(self, dest='html', stylename='sphinx', latex_engine=None):
        # type: (str, str, str) -> None
        self.dest = dest
        self.latex_engine = latex_engine

        style = self.get_style(stylename)
        self.formatter_args = {'style': style}  # type: Dict[str, Any]
        if dest == 'html':
            self.formatter = self.html_formatter
        else:
            self.formatter = self.latex_formatter
            self.formatter_args['commandprefix'] = 'PYG'

    def get_style(self, stylename):
        # type: (str) -> Style
        if stylename is None or stylename == 'sphinx':
            return SphinxStyle
        elif stylename == 'none':
            return NoneStyle
        elif '.' in stylename:
            module, stylename = stylename.rsplit('.', 1)
            return getattr(import_module(module), stylename)
        else:
            return get_style_by_name(stylename)

    def get_formatter(self, **kwargs):
        # type: (Any) -> Formatter
        kwargs.update(self.formatter_args)
        return self.formatter(**kwargs)

<<<<<<< HEAD
=======
    def unhighlighted(self, source):
        # type: (str) -> str
        warnings.warn('PygmentsBridge.unhighlighted() is now deprecated.',
                      RemovedInSphinx30Warning, stacklevel=2)
        if self.dest == 'html':
            return '<pre>' + html.escape(source) + '</pre>\n'
        else:
            # first, escape highlighting characters like Pygments does
            source = source.translate(escape_hl_chars)
            # then, escape all characters nonrepresentable in LaTeX
            source = texescape.escape(source, self.latex_engine)
            return '\\begin{Verbatim}[commandchars=\\\\\\{\\}]\n' + \
                   source + '\\end{Verbatim}\n'

>>>>>>> 82a6048f
    def get_lexer(self, source, lang, opts=None, force=False, location=None):
        # type: (str, str, Dict, bool, Any) -> Lexer
        if not opts:
            opts = {}

        # find out which lexer to use
        if lang in ('py', 'python'):
            if source.startswith('>>>'):
                # interactive session
                lang = 'pycon'
            else:
                lang = 'python'
        elif lang in ('py3', 'python3', 'default'):
            if source.startswith('>>>'):
                lang = 'pycon3'
            else:
                lang = 'python3'
        elif lang == 'guess':
            try:
                lexer = guess_lexer(source)
            except Exception:
                lexer = lexers['none']

        if lang in lexers:
            # just return custom lexers here (without installing raiseonerror filter)
            return lexers[lang]
        elif lang in lexer_classes:
            lexer = lexer_classes[lang](**opts)
        else:
            try:
                if lang == 'guess':
                    lexer = guess_lexer(lang, **opts)
                else:
                    lexer = get_lexer_by_name(lang, **opts)
            except ClassNotFound:
                logger.warning(__('Pygments lexer name %r is not known'), lang,
                               location=location)
                lexer = lexer_classes['none'](**opts)

        if not force:
            lexer.add_filter('raiseonerror')

        return lexer

    def highlight_block(self, source, lang, opts=None, force=False, location=None, **kwargs):
        # type: (str, str, Dict, bool, Any, Any) -> str
        if not isinstance(source, str):
            source = source.decode()

        lexer = self.get_lexer(source, lang, opts, force, location)

        # highlight via Pygments
        formatter = self.get_formatter(**kwargs)
        try:
            hlsource = highlight(source, lexer, formatter)
        except ErrorToken:
            # this is most probably not the selected language,
            # so let it pass unhighlighted
            if lang == 'default':
                pass  # automatic highlighting failed.
            else:
                logger.warning(__('Could not lex literal_block as "%s". '
                                  'Highlighting skipped.'), lang,
                               type='misc', subtype='highlighting_failure',
                               location=location)
            lexer = self.get_lexer(source, 'none', opts, force, location)
            hlsource = highlight(source, lexer, formatter)

        if self.dest == 'html':
            return hlsource
        else:
            return texescape.hlescape(hlsource, self.latex_engine)

    def get_stylesheet(self):
        # type: () -> str
        formatter = self.get_formatter()
        if self.dest == 'html':
            return formatter.get_style_defs('.highlight')
        else:
            return formatter.get_style_defs() + _LATEX_ADD_STYLES<|MERGE_RESOLUTION|>--- conflicted
+++ resolved
@@ -23,12 +23,7 @@
 
 from sphinx.locale import __
 from sphinx.pygments_styles import SphinxStyle, NoneStyle
-<<<<<<< HEAD
-from sphinx.util import logging
-from sphinx.util.texescape import get_hlescape_func
-=======
 from sphinx.util import logging, texescape
->>>>>>> 82a6048f
 
 if False:
     # For type annotation
@@ -98,23 +93,6 @@
         kwargs.update(self.formatter_args)
         return self.formatter(**kwargs)
 
-<<<<<<< HEAD
-=======
-    def unhighlighted(self, source):
-        # type: (str) -> str
-        warnings.warn('PygmentsBridge.unhighlighted() is now deprecated.',
-                      RemovedInSphinx30Warning, stacklevel=2)
-        if self.dest == 'html':
-            return '<pre>' + html.escape(source) + '</pre>\n'
-        else:
-            # first, escape highlighting characters like Pygments does
-            source = source.translate(escape_hl_chars)
-            # then, escape all characters nonrepresentable in LaTeX
-            source = texescape.escape(source, self.latex_engine)
-            return '\\begin{Verbatim}[commandchars=\\\\\\{\\}]\n' + \
-                   source + '\\end{Verbatim}\n'
-
->>>>>>> 82a6048f
     def get_lexer(self, source, lang, opts=None, force=False, location=None):
         # type: (str, str, Dict, bool, Any) -> Lexer
         if not opts:
