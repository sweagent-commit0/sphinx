"""
    sphinx.highlighting
    ~~~~~~~~~~~~~~~~~~~

    Highlight code blocks using Pygments.

    :copyright: Copyright 2007-2019 by the Sphinx team, see AUTHORS.
    :license: BSD, see LICENSE for details.
"""

<<<<<<< HEAD
=======
import html
import warnings
from functools import partial

>>>>>>> 54d5fcfa
from pygments import highlight
from pygments.filters import ErrorToken
from pygments.formatters import HtmlFormatter, LatexFormatter
from pygments.lexer import Lexer
from pygments.lexers import get_lexer_by_name, guess_lexer
from pygments.lexers import PythonLexer, Python3Lexer, PythonConsoleLexer, \
    CLexer, TextLexer, RstLexer
from pygments.styles import get_style_by_name
from pygments.util import ClassNotFound

from sphinx.locale import __
from sphinx.pygments_styles import SphinxStyle, NoneStyle
from sphinx.util import logging
from sphinx.util.texescape import tex_hl_escape_map_new

if False:
    # For type annotation
    from typing import Any, Dict  # NOQA
    from pygments.formatter import Formatter  # NOQA
    from pygments.style import Style  # NOQA


logger = logging.getLogger(__name__)

lexers = {}  # type: Dict[str, Lexer]
lexer_classes = {
    'none': partial(TextLexer, stripnl=False),
    'python': partial(PythonLexer, stripnl=False),
    'python3': partial(Python3Lexer, stripnl=False),
    'pycon': partial(PythonConsoleLexer, stripnl=False),
    'pycon3': partial(PythonConsoleLexer, python3=True, stripnl=False),
    'rest': partial(RstLexer, stripnl=False),
    'c': partial(CLexer, stripnl=False),
}  # type: Dict[str, Lexer]


escape_hl_chars = {ord('\\'): '\\PYGZbs{}',
                   ord('{'): '\\PYGZob{}',
                   ord('}'): '\\PYGZcb{}'}

# used if Pygments is available
# use textcomp quote to get a true single quote
_LATEX_ADD_STYLES = r'''
\renewcommand\PYGZsq{\textquotesingle}
'''


class PygmentsBridge:
    # Set these attributes if you want to have different Pygments formatters
    # than the default ones.
    html_formatter = HtmlFormatter
    latex_formatter = LatexFormatter

    def __init__(self, dest='html', stylename='sphinx'):
        # type: (str, str) -> None
        self.dest = dest

        style = self.get_style(stylename)
        self.formatter_args = {'style': style}  # type: Dict[str, Any]
        if dest == 'html':
            self.formatter = self.html_formatter
        else:
            self.formatter = self.latex_formatter
            self.formatter_args['commandprefix'] = 'PYG'

    def get_style(self, stylename):
        # type: (str) -> Style
        if stylename is None or stylename == 'sphinx':
            return SphinxStyle
        elif stylename == 'none':
            return NoneStyle
        elif '.' in stylename:
            module, stylename = stylename.rsplit('.', 1)
            return getattr(__import__(module, None, None, ['__name__']), stylename)
        else:
            return get_style_by_name(stylename)

    def get_formatter(self, **kwargs):
        # type: (Any) -> Formatter
        kwargs.update(self.formatter_args)
        return self.formatter(**kwargs)

<<<<<<< HEAD
    def get_lexer(self, source, lang, opts=None, location=None):
        # type: (str, str, Any, Any) -> Lexer
=======
    def unhighlighted(self, source):
        # type: (str) -> str
        warnings.warn('PygmentsBridge.unhighlighted() is now deprecated.',
                      RemovedInSphinx30Warning, stacklevel=2)
        if self.dest == 'html':
            return '<pre>' + html.escape(source) + '</pre>\n'
        else:
            # first, escape highlighting characters like Pygments does
            source = source.translate(escape_hl_chars)
            # then, escape all characters nonrepresentable in LaTeX
            source = source.translate(tex_hl_escape_map_new)
            return '\\begin{Verbatim}[commandchars=\\\\\\{\\}]\n' + \
                   source + '\\end{Verbatim}\n'

    def get_lexer(self, source, lang, opts=None, force=False, location=None):
        # type: (str, str, Dict, bool, Any) -> Lexer
        if not opts:
            opts = {}

>>>>>>> 54d5fcfa
        # find out which lexer to use
        if lang in ('py', 'python'):
            if source.startswith('>>>'):
                # interactive session
                lang = 'pycon'
            else:
                lang = 'python'
        elif lang in ('py3', 'python3', 'default'):
            if source.startswith('>>>'):
                lang = 'pycon3'
            else:
                lang = 'python3'
        elif lang == 'guess':
            try:
                lexer = guess_lexer(source)
            except Exception:
                lexer = lexers['none']

        if lang in lexers:
            lexer = lexers[lang]
        elif lang in lexer_classes:
            lexer = lexer_classes[lang](**opts)
        else:
            try:
                if lang == 'guess':
                    lexer = guess_lexer(lang, **opts)
                else:
                    lexer = get_lexer_by_name(lang, **opts)
            except ClassNotFound:
                logger.warning(__('Pygments lexer name %r is not known'), lang,
                               location=location)
                lexer = lexer_classes['none'](**opts)

        if not force:
            lexer.add_filter('raiseonerror')

        return lexer

    def highlight_block(self, source, lang, opts=None, force=False, location=None, **kwargs):
        # type: (str, str, Dict, bool, Any, Any) -> str
        if not isinstance(source, str):
            source = source.decode()

        lexer = self.get_lexer(source, lang, opts, force, location)

        # highlight via Pygments
        formatter = self.get_formatter(**kwargs)
        try:
            hlsource = highlight(source, lexer, formatter)
        except ErrorToken:
            # this is most probably not the selected language,
            # so let it pass unhighlighted
            if lang == 'default':
                pass  # automatic highlighting failed.
            else:
                logger.warning(__('Could not lex literal_block as "%s". '
                                  'Highlighting skipped.'), lang,
                               type='misc', subtype='highlighting_failure',
                               location=location)
            lexer = self.get_lexer(source, 'none', opts, force, location)
            hlsource = highlight(source, lexer, formatter)

        if self.dest == 'html':
            return hlsource
        else:
            return hlsource.translate(tex_hl_escape_map_new)

    def get_stylesheet(self):
        # type: () -> str
        formatter = self.get_formatter()
        if self.dest == 'html':
            return formatter.get_style_defs('.highlight')
        else:
            return formatter.get_style_defs() + _LATEX_ADD_STYLES<|MERGE_RESOLUTION|>--- conflicted
+++ resolved
@@ -8,13 +8,8 @@
     :license: BSD, see LICENSE for details.
 """
 
-<<<<<<< HEAD
-=======
-import html
-import warnings
 from functools import partial
 
->>>>>>> 54d5fcfa
 from pygments import highlight
 from pygments.filters import ErrorToken
 from pygments.formatters import HtmlFormatter, LatexFormatter
@@ -97,30 +92,11 @@
         kwargs.update(self.formatter_args)
         return self.formatter(**kwargs)
 
-<<<<<<< HEAD
-    def get_lexer(self, source, lang, opts=None, location=None):
-        # type: (str, str, Any, Any) -> Lexer
-=======
-    def unhighlighted(self, source):
-        # type: (str) -> str
-        warnings.warn('PygmentsBridge.unhighlighted() is now deprecated.',
-                      RemovedInSphinx30Warning, stacklevel=2)
-        if self.dest == 'html':
-            return '<pre>' + html.escape(source) + '</pre>\n'
-        else:
-            # first, escape highlighting characters like Pygments does
-            source = source.translate(escape_hl_chars)
-            # then, escape all characters nonrepresentable in LaTeX
-            source = source.translate(tex_hl_escape_map_new)
-            return '\\begin{Verbatim}[commandchars=\\\\\\{\\}]\n' + \
-                   source + '\\end{Verbatim}\n'
-
     def get_lexer(self, source, lang, opts=None, force=False, location=None):
         # type: (str, str, Dict, bool, Any) -> Lexer
         if not opts:
             opts = {}
 
->>>>>>> 54d5fcfa
         # find out which lexer to use
         if lang in ('py', 'python'):
             if source.startswith('>>>'):
