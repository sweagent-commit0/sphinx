# -*- coding: utf-8 -*-
"""
    sphinx.builders.epub
    ~~~~~~~~~~~~~~~~~~~~

    Build epub files.
    Originally derived from qthelp.py.

    :copyright: Copyright 2007-2010 by the Sphinx team, see AUTHORS.
    :license: BSD, see LICENSE for details.
"""

import os
import re
import codecs
import zipfile
<<<<<<< HEAD
from os import path
=======
import re
import time
>>>>>>> caca655a

from docutils import nodes

from sphinx import addnodes
from sphinx.builders.html import StandaloneHTMLBuilder
from sphinx.util.osutil import EEXIST
from sphinx.util.smartypants import sphinx_smarty_pants as ssp


# (Fragment) templates from which the metainfo files content.opf, toc.ncx,
# mimetype, and META-INF/container.xml are created.
# This template section also defines strings that are embedded in the html
# output but that may be customized by (re-)setting module attributes,
# e.g. from conf.py.

_mimetype_template = 'application/epub+zip' # no EOL!

_container_template = u'''\
<?xml version="1.0" encoding="UTF-8"?>
<container version="1.0"
      xmlns="urn:oasis:names:tc:opendocument:xmlns:container">
  <rootfiles>
    <rootfile full-path="content.opf"
        media-type="application/oebps-package+xml"/>
  </rootfiles>
</container>
'''

_toc_template = u'''\
<?xml version="1.0"?>
<ncx version="2005-1" xmlns="http://www.daisy.org/z3986/2005/ncx/">
  <head>
    <meta name="dtb:uid" content="%(uid)s"/>
    <meta name="dtb:depth" content="%(level)d"/>
    <meta name="dtb:totalPageCount" content="0"/>
    <meta name="dtb:maxPageNumber" content="0"/>
  </head>
  <docTitle>
    <text>%(title)s</text>
  </docTitle>
  <navMap>
%(navpoints)s
  </navMap>
</ncx>
'''

_navpoint_template = u'''\
%(indent)s  <navPoint id="%(navpoint)s" playOrder="%(playorder)d">
%(indent)s    <navLabel>
%(indent)s      <text>%(text)s</text>
%(indent)s    </navLabel>
%(indent)s    <content src="%(refuri)s" />
%(indent)s  </navPoint>'''

_navpoint_indent = '  '
_navPoint_template = 'navPoint%d'

_content_template = u'''\
<?xml version="1.0" encoding="UTF-8"?>
<package xmlns="http://www.idpf.org/2007/opf" version="2.0"
      unique-identifier="%(uid)s">
  <metadata xmlns:opf="http://www.idpf.org/2007/opf"
        xmlns:dc="http://purl.org/dc/elements/1.1/">
    <dc:language>%(lang)s</dc:language>
    <dc:title>%(title)s</dc:title>
    <dc:creator opf:role="aut">%(author)s</dc:creator>
    <dc:publisher>%(publisher)s</dc:publisher>
    <dc:rights>%(copyright)s</dc:rights>
    <dc:identifier id="%(uid)s" opf:scheme="%(scheme)s">%(id)s</dc:identifier>
    <dc:date>%(date)s</dc:date>
  </metadata>
  <manifest>
    <item id="ncx" href="toc.ncx" media-type="application/x-dtbncx+xml" />
%(files)s
  </manifest>
  <spine toc="ncx">
%(spine)s
  </spine>
</package>
'''

_file_template = u'''\
    <item id="%(id)s"
          href="%(href)s"
          media-type="%(media_type)s" />'''

_spine_template = u'''\
    <itemref idref="%(idref)s" />'''

_toctree_template = u'toctree-l%d'

_link_target_template = u' [%(uri)s]'

_css_link_target_class = u'link-target'

_media_types = {
    '.html': 'application/xhtml+xml',
    '.css': 'text/css',
    '.png': 'image/png',
    '.gif': 'image/gif',
    '.svg': 'image/svg+xml',
    '.jpg': 'image/jpeg',
    '.jpeg': 'image/jpeg',
    '.otf': 'application/x-font-otf',
    '.ttf': 'application/x-font-ttf',
}

# Regular expression to match colons only in local fragment identifiers.
# If the URI contains a colon before the #,
# it is an external link that should not change.
_refuri_re = re.compile("([^#:]*#)(.*)")


# The epub publisher

class EpubBuilder(StandaloneHTMLBuilder):
    """Builder that outputs epub files.

    It creates the metainfo files container.opf, toc.ncx, mimetype, and
    META-INF/container.xml.  Afterwards, all necessary files are zipped to an
    epub file.
    """
    name = 'epub'

    # don't copy the reST source
    copysource = False
    supported_image_types = ['image/svg+xml', 'image/png', 'image/gif',
                             'image/jpeg']

    # don't add links
    add_permalinks = False
    # don't add sidebar etc.
    embedded = True

    def init(self):
        StandaloneHTMLBuilder.init(self)
        # the output files for epub must be .html only
        self.out_suffix = '.html'
        self.playorder = 0

    def get_theme_config(self):
        return self.config.epub_theme, {}

    # generic support functions
    def make_id(self, name):
        """Replace all characters not allowed for (X)HTML ids."""
        return name.replace('/', '_').replace(' ', '')

    def esc(self, name):
        """Replace all characters not allowed in text an attribute values."""
        # Like cgi.escape, but also replace apostrophe
        name = name.replace('&', '&amp;')
        name = name.replace('<', '&lt;')
        name = name.replace('>', '&gt;')
        name = name.replace('"', '&quot;')
        name = name.replace('\'', '&apos;')
        return name

    def get_refnodes(self, doctree, result):
        """Collect section titles, their depth in the toc and the refuri."""
        # XXX: is there a better way than checking the attribute
        # toctree-l[1-8] on the parent node?
        if isinstance(doctree, nodes.reference) and doctree.has_key('refuri'):
            refuri = doctree['refuri']
            if refuri.startswith('http://') or refuri.startswith('https://') \
                or refuri.startswith('irc:') or refuri.startswith('mailto:'):
                return result
            classes = doctree.parent.attributes['classes']
            for level in range(8, 0, -1): # or range(1, 8)?
                if (_toctree_template % level) in classes:
                    result.append({
                        'level': level,
                        'refuri': self.esc(refuri),
                        'text': ssp(self.esc(doctree.astext()))
                    })
                    break
        else:
            for elem in doctree.children:
                result = self.get_refnodes(elem, result)
        return result

    def get_toc(self):
        """Get the total table of contents, containg the master_doc
        and pre and post files not managed by sphinx.
        """
        doctree = self.env.get_and_resolve_doctree(self.config.master_doc,
            self, prune_toctrees=False)
        self.refnodes = self.get_refnodes(doctree, [])
        master_dir = os.path.dirname(self.config.master_doc)
        if master_dir:
            master_dir += '/' # XXX or os.sep?
            for item in self.refnodes:
                item['refuri'] = master_dir + item['refuri']
        self.refnodes.insert(0, {
            'level': 1,
            'refuri': self.esc(self.config.master_doc + '.html'),
            'text': ssp(self.esc(
                    self.env.titles[self.config.master_doc].astext()))
        })
        for file, text in reversed(self.config.epub_pre_files):
            self.refnodes.insert(0, {
                'level': 1,
                'refuri': self.esc(file),
                'text': ssp(self.esc(text))
            })
        for file, text in self.config.epub_post_files:
            self.refnodes.append({
                'level': 1,
                'refuri': self.esc(file),
                'text': ssp(self.esc(text))
            })

    def fix_fragment(self, prefix, fragment):
        """Return a href/id attribute with colons replaced by hyphens.
        """
        return prefix + fragment.replace(':', '-')

    def fix_ids(self, tree):
        """Replace colons with hyphens in href and id attributes.
        Some readers crash because they interpret the part as a
        transport protocol specification.
        """
        for node in tree.traverse(nodes.reference):
            if 'refuri' in node:
                m = _refuri_re.match(node['refuri'])
                if m:
                    node['refuri'] = self.fix_fragment(m.group(1), m.group(2))
            if 'refid' in node:
                node['refid'] = self.fix_fragment('', node['refid'])
        for node in tree.traverse(addnodes.desc_signature):
            ids = node.attributes['ids']
            newids = []
            for id in ids:
                newids.append(self.fix_fragment('', id))
            node.attributes['ids'] = newids

    def add_visible_links(self, tree):
        """Append visible link targets after external links.
        """
        for node in tree.traverse(nodes.reference):
            uri = node.get('refuri', '')
            if (uri.startswith('http:') or uri.startswith('https:') or
                    uri.startswith('ftp:')) and uri not in node.astext():
                uri = _link_target_template % {'uri': uri}
                if uri:
                    idx = node.parent.index(node) + 1
                    link = nodes.inline(uri, uri)
                    link['classes'].append(_css_link_target_class)
                    node.parent.insert(idx, link)

    def write_doc(self, docname, doctree):
        """Write one document file.
        This method is overwritten in order to fix fragment identifiers
        and to add visible external links.
        """
        self.fix_ids(doctree)
        self.add_visible_links(doctree)
        return StandaloneHTMLBuilder.write_doc(self, docname, doctree)

    def fix_genindex(self, tree):
        """Fix href attributes for genindex pages.
        """
        # XXX: modifies tree inline
        # Logic modeled from themes/basic/genindex.html
        for key, columns in tree:
            for entryname, (links, subitems) in columns:
                for (i, link) in enumerate(links):
                    m = _refuri_re.match(link)
                    if m:
                        links[i] = self.fix_fragment(m.group(1), m.group(2))
                for subentryname, subentrylinks in subitems:
                    for (i, link) in enumerate(subentrylinks):
                        m = _refuri_re.match(link)
                        if m:
                            subentrylinks[i] = \
                                self.fix_fragment(m.group(1), m.group(2))

    def handle_page(self, pagename, addctx, templatename='page.html',
                    outfilename=None, event_arg=None):
        """Create a rendered page.
        This method is overwritten for genindex pages in order to fix
        href link attributes.
        """
        if pagename.startswith('genindex'):
            self.fix_genindex(addctx['genindexentries'])
        StandaloneHTMLBuilder.handle_page(self, pagename, addctx, templatename,
            outfilename, event_arg)


    # Finish by building the epub file
    def handle_finish(self):
        """Create the metainfo files and finally the epub."""
        self.get_toc()
        self.build_mimetype(self.outdir, 'mimetype')
        self.build_container(self.outdir, 'META-INF/container.xml')
        self.build_content(self.outdir, 'content.opf')
        self.build_toc(self.outdir, 'toc.ncx')
        self.build_epub(self.outdir, self.config.epub_basename + '.epub')

    def build_mimetype(self, outdir, outname):
        """Write the metainfo file mimetype."""
        self.info('writing %s file...' % outname)
        f = codecs.open(path.join(outdir, outname), 'w', 'utf-8')
        try:
            f.write(_mimetype_template)
        finally:
            f.close()

    def build_container(self, outdir, outname):
        """Write the metainfo file META-INF/cointainer.xml."""
        self.info('writing %s file...' % outname)
        fn = path.join(outdir, outname)
        try:
            os.mkdir(path.dirname(fn))
        except OSError, err:
            if err.errno != EEXIST:
                raise
        f = codecs.open(path.join(outdir, outname), 'w', 'utf-8')
        try:
            f.write(_container_template)
        finally:
            f.close()

    def content_metadata(self, files, spine):
        """Create a dictionary with all metadata for the content.opf
        file properly escaped.
        """
        metadata = {}
        metadata['title'] = self.esc(self.config.epub_title)
        metadata['author'] = self.esc(self.config.epub_author)
        metadata['uid'] = self.esc(self.config.epub_uid)
        metadata['lang'] = self.esc(self.config.epub_language)
        metadata['publisher'] = self.esc(self.config.epub_publisher)
        metadata['copyright'] = self.esc(self.config.epub_copyright)
        metadata['scheme'] = self.esc(self.config.epub_scheme)
        metadata['id'] = self.esc(self.config.epub_identifier)
        metadata['date'] = self.esc(time.strftime('%Y-%m-%d'))
        metadata['files'] = files
        metadata['spine'] = spine
        return metadata

    def build_content(self, outdir, outname):
        """Write the metainfo file content.opf It contains bibliographic data,
        a file list and the spine (the reading order).
        """
        self.info('writing %s file...' % outname)

        # files
        if not outdir.endswith(os.sep):
            outdir += os.sep
        olen = len(outdir)
        projectfiles = []
        self.files = []
        self.ignored_files = ['.buildinfo',
            'mimetype', 'content.opf', 'toc.ncx', 'META-INF/container.xml',
            self.config.epub_basename + '.epub'] + \
            self.config.epub_exclude_files
        for root, dirs, files in os.walk(outdir):
            for fn in files:
                filename = path.join(root, fn)[olen:]
                if filename in self.ignored_files:
                    continue
                ext = path.splitext(filename)[-1]
                if ext not in _media_types:
                    self.warn('unknown mimetype for %s, ignoring' % filename)
                    continue
                projectfiles.append(_file_template % {
                    'href': self.esc(filename),
                    'id': self.esc(self.make_id(filename)),
                    'media_type': self.esc(_media_types[ext])
                })
                self.files.append(filename)
        projectfiles = '\n'.join(projectfiles)

        # spine
        spine = []
        for item in self.refnodes:
            if '#' in item['refuri']:
                continue
            if item['refuri'] in self.ignored_files:
                continue
            spine.append(_spine_template % {
                'idref': self.esc(self.make_id(item['refuri']))
            })
        spine = '\n'.join(spine)

        # write the project file
        f = codecs.open(path.join(outdir, outname), 'w', 'utf-8')
        try:
            f.write(_content_template % \
                self.content_metadata(projectfiles, spine))
        finally:
            f.close()

    def new_navpoint(self, node, level, incr=True):
        """Create a new entry in the toc from the node at given level."""
        # XXX Modifies the node
        if incr:
            self.playorder += 1
        node['indent'] = _navpoint_indent * level
        node['navpoint'] = self.esc(_navPoint_template % self.playorder)
        node['playorder'] = self.playorder
        return _navpoint_template % node

    def insert_subnav(self, node, subnav):
        """Insert nested navpoints for given node.
        The node and subnav are already rendered to text.
        """
        nlist = node.rsplit('\n', 1)
        nlist.insert(-1, subnav)
        return '\n'.join(nlist)

    def build_navpoints(self, nodes):
        """Create the toc navigation structure.

        Subelements of a node are nested inside the navpoint.
        For nested nodes the parent node is reinserted in the subnav.
        """
        navstack = []
        navlist = []
        level = 1
        lastnode = None
        for node in nodes:
            if not node['text']:
                continue
            file = node['refuri'].split('#')[0]
            if file in self.ignored_files:
                continue
            if node['level'] > self.config.epub_tocdepth:
                continue
            if node['level'] == level:
                navlist.append(self.new_navpoint(node, level))
            elif node['level'] == level + 1:
                navstack.append(navlist)
                navlist = []
                level += 1
                if lastnode and self.config.epub_tocdup:
                    # Insert starting point in subtoc with same playOrder
                    navlist.append(self.new_navpoint(lastnode, level, False))
                navlist.append(self.new_navpoint(node, level))
            else:
                while node['level'] < level:
                    subnav = '\n'.join(navlist)
                    navlist = navstack.pop()
                    navlist[-1] = self.insert_subnav(navlist[-1], subnav)
                    level -= 1
                navlist.append(self.new_navpoint(node, level))
            lastnode = node
        while level != 1:
            subnav = '\n'.join(navlist)
            navlist = navstack.pop()
            navlist[-1] = self.insert_subnav(navlist[-1], subnav)
            level -= 1
        return '\n'.join(navlist)

    def toc_metadata(self, level, navpoints):
        """Create a dictionary with all metadata for the toc.ncx
        file properly escaped.
        """
        metadata = {}
        metadata['uid'] = self.config.epub_uid
        metadata['title'] = self.config.epub_title
        metadata['level'] = level
        metadata['navpoints'] = navpoints
        return metadata

    def build_toc(self, outdir, outname):
        """Write the metainfo file toc.ncx."""
        self.info('writing %s file...' % outname)

        navpoints = self.build_navpoints(self.refnodes)
        level = max(item['level'] for item in self.refnodes)
        level = min(level, self.config.epub_tocdepth)
        f = codecs.open(path.join(outdir, outname), 'w', 'utf-8')
        try:
            f.write(_toc_template % self.toc_metadata(level, navpoints))
        finally:
            f.close()

    def build_epub(self, outdir, outname):
        """Write the epub file.

        It is a zip file with the mimetype file stored uncompressed
        as the first entry.
        """
        self.info('writing %s file...' % outname)
        projectfiles = ['META-INF/container.xml', 'content.opf', 'toc.ncx'] \
            + self.files
        epub = zipfile.ZipFile(path.join(outdir, outname), 'w', \
            zipfile.ZIP_DEFLATED)
        epub.write(path.join(outdir, 'mimetype'), 'mimetype', \
            zipfile.ZIP_STORED)
        for file in projectfiles:
            if isinstance(file, unicode):
                file = file.encode('utf-8')
            epub.write(path.join(outdir, file), file, zipfile.ZIP_DEFLATED)
        epub.close()<|MERGE_RESOLUTION|>--- conflicted
+++ resolved
@@ -12,14 +12,10 @@
 
 import os
 import re
+import time
 import codecs
 import zipfile
-<<<<<<< HEAD
 from os import path
-=======
-import re
-import time
->>>>>>> caca655a
 
 from docutils import nodes
 
