--- conflicted
+++ resolved
@@ -1020,14 +1020,9 @@
         # type: (unicode, bool, Any) -> unicode
         if 'includehidden' not in kwds:
             kwds['includehidden'] = False
-<<<<<<< HEAD
         toctree = TocTree(self.env).get_toctree_for(docname, self, collapse, **kwds)
-        self.fix_refuris(toctree)
-=======
-        toctree = self.env.get_toctree_for(docname, self, collapse, **kwds)
         if toctree is not None:
             self.fix_refuris(toctree)
->>>>>>> 98e8fa99
         return self.render_partial(toctree)['fragment']
 
     def assemble_doctree(self):
