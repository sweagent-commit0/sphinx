--- conflicted
+++ resolved
@@ -10,19 +10,14 @@
 """
 
 import pytest
-<<<<<<< HEAD
 from mock import patch
 
-from sphinx.util import display_chunk, encode_uri, split_docinfo, status_iterator
 from sphinx.util import logging
+from sphinx.util import (
+    display_chunk, encode_uri, parselinenos, split_docinfo, status_iterator
+)
 
-from util import with_app, strip_escseq
-=======
-
-from sphinx.util import (
-    encode_uri, parselinenos, split_docinfo
-)
->>>>>>> 929e67ff
+from util import strip_escseq
 
 
 def test_encode_uri():
@@ -62,7 +57,6 @@
     assert content == '\nHello world.\n'
 
 
-<<<<<<< HEAD
 def test_display_chunk():
     assert display_chunk('hello') == 'hello'
     assert display_chunk(['hello']) == 'hello'
@@ -102,7 +96,8 @@
     assert 'testing ... [ 66%] sphinx\n' in output
     assert 'testing ... [100%] world\n\n' in output
     assert yields == ['hello', 'sphinx', 'world']
-=======
+
+
 def test_parselinenos():
     assert parselinenos('1,2,3', 10) == [0, 1, 2]
     assert parselinenos('4, 5, 6', 10) == [3, 4, 5]
@@ -115,5 +110,4 @@
     with pytest.raises(ValueError):
         parselinenos('abc-def', 10)
     with pytest.raises(ValueError):
-        parselinenos('-', 10)
->>>>>>> 929e67ff
+        parselinenos('-', 10)